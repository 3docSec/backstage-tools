#!/usr/bin/env python3

import sys
import json
import argparse
import datetime
import os.path
from github import Github
from github import Auth

gh_token = os.getenv("GITHUB_ACCESS_TOKEN")
if not gh_token:
  print("Github token not found.\nGenerate one at https://github.com/settings/tokens and set it to the GITHUB_ACCESS_TOKEN environment variable")
  exit(1)

g = Github(auth=Auth.Token(gh_token))
handles = {}
disputed_reports = set()

BASE = 0.85 # Base for Sybil protection. Was once 0.9 but 0.85 since Jul 2024

parser = argparse.ArgumentParser(prog="c4-review", formatter_class=argparse.RawTextHelpFormatter,
                                 description="Analyzes the GitHub findings repo and provides stats. Estimates payout if you provide a handle")
subp = parser.add_subparsers(dest="command") # dest="command" means that we see which command was parsed

base_help = f"Change base (default {BASE}) for Sybil protection e.g. --base=0.9 (for old comps)"

payout = subp.add_parser("payouts", description="Find out the fraction of total pot or payouts")
payout.add_argument('findings_repo', type=str)
payout.add_argument('pot_size', type=int, nargs='?')
payout.add_argument('-w', '--handle', type=str, nargs='?')
payout.add_argument('-b', '--base', type=str, nargs=1, help=base_help)

findings = subp.add_parser("findings", description="Summary of findings, including duplicate counts")
findings.add_argument('findings_repo', type=str)
findings.add_argument('pot_size', type=int, nargs='?')
findings.add_argument('-b', '--base', type=str, nargs=1, help=base_help)


def get_participants_from_gh(repo):
  # build issue-to-handle map
  b = repo.get_branch(repo.default_branch)
  t = repo.get_git_tree(b.commit.sha, recursive=True)

  for content in t.tree:
    if content.path.endswith(".json"):
      handle, issue_id = content.path.split("/")[-1].replace(".json", "").rsplit("-", 1)
      handles[issue_id] = handle

def get_records_from_gh(ns, repo):
  issues = repo.get_issues(state="all")
  ret = []
  unsatisfactory_issues = set()
  for i in issues:
    if 'unsatisfactory' in [label.name for label in i.labels]:
      unsatisfactory_issues.add(str(i.number))

  for i in issues:
    duplicate_of = ""
    issue_id = str(i.number)
    report_id = issue_id
    severity = None
    skip = False
    percentage = 100

    for l in i.labels:
      if l.name.startswith("duplicate-"):
        duplicate_of = l.name.replace("duplicate-", "")
        report_id = duplicate_of
        if duplicate_of in unsatisfactory_issues:
          skip = True
      elif l.name == "2 (Med Risk)":
        severity = "M"
      elif l.name == "3 (High Risk)":
        severity = "H"
      elif l.name in ['unsatisfactory', 'withdrawn by warden', 'nullified']:
        skip = True
      elif l.name.startswith("partial-"):
        percentage = int(l.name.split("-")[1])

    if skip or (severity is None and duplicate_of == ""):
      continue

    ret.append({
      "issueId": issue_id,
      "reportId": report_id,
      "duplicateOf": duplicate_of,
      "severity": severity,
      "handle": handles.get(issue_id, "unknown"),
      "percentage": percentage
    })

  return ret

def pp_usd(n):
  return '${:0,.2f}'.format(round(n, 2))

def pp_month(epoch_time):
  dt = datetime.datetime.fromtimestamp(epoch_time)
  return dt.strftime("%B %Y")

def pp_time(epoch_time):
  dt = datetime.datetime.fromtimestamp(epoch_time)
  return dt.isoformat()

def is_high(s):
  return s["severity"] == "H"

def is_medium(s):
  return s["severity"] == "M"

def get_issue_summary(ns):
  repo = g.get_repo(f"code-423n4/{ns.findings_repo}")
  get_participants_from_gh(repo)
  rs = get_records_from_gh(ns, repo)

  dup_sets = {}
  for r in rs:
    id = r["reportId"]
    if not id in dup_sets:
      dup_sets[id] = { "id": id, "dups": 0, "leadFinding": "unknown", "handles": [], "findings": [] }
    if r["duplicateOf"] == "":
      dup_sets[id]["severity"] = r["severity"]
      dup_sets[id]["leadFinding"] = r["handle"]
      dup_sets[id]["githubIssueId"] = r["issueId"]
    if not r["handle"] in dup_sets[id]["handles"]:
      dup_sets[id]["dups"] += 1
      dup_sets[id]["handles"].append(r["handle"])
      # Assumes no warden will get multiple duplicates of the same finding with different partial credit
      dup_sets[id]["findings"].append({ "handle": r["handle"], "percentage": r["percentage"], "issueId": r["issueId"] })

  ## Calculate shares
  total_shares = 0.0
  for id in dup_sets:
    base_shares = 10 if is_high(dup_sets[id]) else 3
    group_shares = base_shares * BASE**(dup_sets[id]["dups"] - 1)

    total_credit = 0.0
    for finding in dup_sets[id]["findings"]:
      if finding["handle"] == dup_sets[id]["leadFinding"]:
        finding["sliceCredit"] = 1.3
      else:
        finding["sliceCredit"] = finding["percentage"] / 100.0
      total_credit += finding["sliceCredit"]

    for finding in dup_sets[id]["findings"]:
      finding["shares"] = group_shares * (finding["sliceCredit"] / total_credit)
      total_shares += finding["shares"]

  # A pass to calculate fractions and payouts
  for id in dup_sets:
    for finding in dup_sets[id]["findings"]:
      finding["fraction"] = finding["shares"] / total_shares
      if ns.pot_size != None:
        finding["payout"] = finding["fraction"] * ns.pot_size * 0.8 # remove bonuses

  return { "totalShares": total_shares, "issueMap": dup_sets }

def payout(ns):
  issue_summary = get_issue_summary(ns)
  h = issue_summary["issueMap"]

  # Summarise results for each handle
  ws = {}
  for id in h:
    for finding in h[id]["findings"]:
      w = finding["handle"]
      if not w in ws:
        ws[w] = { "rank": 0, "handle": w }
        if ns.pot_size != None:
          ws[w]["payout"] = 0.0
        ws[w].update({ "findings": [], "findingsCount": 0, "fraction": 0.0 })

      is_lead_finding = h[id]["leadFinding"] == w
      rec = { "findingId": finding["issueId"], "isLeadFinding": is_lead_finding }
      if not is_lead_finding:
        rec["leadFindingId"] = h[id]["githubIssueId"]
      rec.update({
        "severity": h[id]["severity"],
        "dups": h[id]["dups"],
        "sliceCredit": finding["sliceCredit"],
        "shares": finding["shares"]
      })
      ws[w]["findings"].append(rec)

      ws[w]["fraction"] += finding["fraction"]
      if ns.pot_size != None:
        rec["payout"] = finding["payout"]
        ws[w]["payout"] += finding["payout"]

  for w in ws:
    ws[w]["findingsCount"] = len(ws[w]["findings"])
    ws[w]["findings"].sort(key=lambda r: -r["shares"])

  # Calculate bonuses
  gatherers, highest_gatherer_score = ([], 0)
  hunters, highest_hunter_score = ([], 0)
  num_highs = sum(h[id]["severity"] == "H" for id in h)
  num_mediums = sum(h[id]["severity"] == "M" for id in h)

  for w in ws:
    gatherer_score = 0
    hunter_score = 0
    for f in ws[w]["findings"]:
      severity_score = 10 if is_high(f) else 3
      total_severity_findings = num_highs if is_high(f) else num_mediums
      # Partial dupes either only get partial credit towards the TH/TG scoring
      # (see https://discord.com/channels/810916927919620096/976603323450941440/1257966110376984658)
      # or none (https://docs.code4rena.com/awarding/incentive-model-and-awards#bonuses-for-top-competitors)
      # Going with the first here
      partial_weighting = min(f["sliceCredit"], 1)
      gatherer_score += severity_score / total_severity_findings * partial_weighting
      if f["dups"] < 5:
        hunter_score += severity_score / f["dups"] * partial_weighting

    ws[w]["gathererScore"] = gatherer_score
    if gatherer_score > highest_gatherer_score:
      highest_gatherer_score = gatherer_score
      gatherers = [w]
    elif gatherer_score == highest_gatherer_score:
      gatherers.append(w)

    ws[w]["hunterScore"] = hunter_score
    if hunter_score > highest_hunter_score:
      highest_hunter_score = hunter_score
      hunters = [w]
    elif hunter_score == highest_hunter_score:
      hunters.append(w)

  bonus = ns.pot_size * 0.1 if ns.pot_size != None else 0.1
  for role, winners in [("hunter", hunters), ("gatherer", gatherers)]:
    for winner in winners:
      ws[winner][f"{role}Bonus"] = round(bonus / len(winners), 2)
      if ns.pot_size != None:
        ws[winner]["payout"] += bonus / len(winners)

  # Prepare and format warden summaries for output
  warden_summaries = [ws[w] for w in ws if (lambda w: ns.handle == None or w == ns.handle)(w)]
  if ns.pot_size != None:
    warden_summaries.sort(key=lambda r: -r["payout"])
  else: # should be the same
    warden_summaries.sort(key=lambda r: -(r["fraction"] * 0.8 + r.get("hunterBonus", 0) + r.get("gathererBonus", 0)))

  for i in range(len(warden_summaries)):
    warden_summaries[i]['rank'] = i + 1
    if ns.pot_size != None:
      warden_summaries[i]['payout'] = round(warden_summaries[i]['payout'], 2)
      for finding in warden_summaries[i]['findings']:
        finding['payout'] = round(finding['payout'], 2)

  return { "totalShares": issue_summary["totalShares"], "payouts": warden_summaries }

def findings(ns):
  issue_summary = get_issue_summary(ns)
  h = issue_summary["issueMap"]
  for id in h:
    if "payoutPerDup" in h[id]:
      h[id]["payoutPerDup"] = pp_usd(h[id]["payoutPerDup"])
  rs = [h[k] for k in h]
  rs.sort(key=lambda r: r["id"])
  return { "totalShares": issue_summary["totalShares"], "findings": rs }

ns = parser.parse_args(sys.argv[1:])

#
# Set the base if the -b, --base flag is provided
# or the csv_file if it is provided
#
def set_base(base):
  global BASE
  if base != None:
    BASE = float(base[0])
  else:
<<<<<<< HEAD
    BASE = 0.9
=======
    BASE=0.85
>>>>>>> c987cfce

set_base(ns.base)

if ns.command == "payouts":
  result = payout(ns)
elif ns.command == "findings":
  result = findings(ns)
else:
  parser.parse_args(["--help"])

result["note"] = ("This tool only calculates shares for Highs and Mediums. " +
                  "It does not take into account QA reports.")

## Prints the records as valid JSON
print(json.dumps(result, indent=2))<|MERGE_RESOLUTION|>--- conflicted
+++ resolved
@@ -271,11 +271,7 @@
   if base != None:
     BASE = float(base[0])
   else:
-<<<<<<< HEAD
-    BASE = 0.9
-=======
-    BASE=0.85
->>>>>>> c987cfce
+    BASE = 0.85
 
 set_base(ns.base)
 
